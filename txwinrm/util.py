--- conflicted
+++ resolved
@@ -296,19 +296,12 @@
         env = {
             'ZENHOME': os.environ['ZENHOME'],
             'HOME': os.environ['HOME'],
-<<<<<<< HEAD
-            'KRB5_CONFIG': os.environ['KRB5_CONFIG'],
-            }
-
-        log.debug('spawing kinit process: {0}'.format(kinit_args))
-=======
             'KRB5_CONFIG': "{0}/{1}krb5.conf" .format(
                 getKrbConfigLocation(),
                 _KRBCONFIG)
             }
 
         log.debug('spawning kinit process: {0} and {1}'.format(kinit_args, env))
->>>>>>> b7a0d4ab
         protocol = KinitProcessProtocol(realm, password, dcip)
         reactor.spawnProcess(protocol, kinit, kinit_args, env)
         yield protocol.d
@@ -403,13 +396,9 @@
     if not KERBEROS_INSTALLED:
         raise Exception('You must run "easy_install kerberos".')
 
-<<<<<<< HEAD
-    krbdomainspath = '{0}/{1}'.format(os.environ['ZENHOME'], _KRBCONFIG)
-=======
     krbdomainspath = '{0}/{1}domains'.format(getKrbConfigLocation(),
         _KRBCONFIG)
 
->>>>>>> b7a0d4ab
     log.debug('KRB Domain Path: {0}'.format(krbdomainspath))
     if not os.path.exists(krbdomainspath):
         os.makedirs(krbdomainspath)
